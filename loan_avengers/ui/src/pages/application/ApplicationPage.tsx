--- conflicted
+++ resolved
@@ -14,8 +14,6 @@
     status: 'draft',
   });
   const [conversationProgress, setConversationProgress] = useState(0);
-<<<<<<< HEAD
-=======
   const [processingProgress, setProcessingProgress] = useState(25); // Start at 25% (Intake complete)
   const [currentMessage, setCurrentMessage] = useState<{
     agentName: string;
@@ -25,7 +23,6 @@
     progress: number;
   } | null>(null);
   const [isAnimating, setIsAnimating] = useState(false);
->>>>>>> 6724b33d
 
   const handleStartApplication = () => {
     setCurrentStep('conversation');
@@ -37,15 +34,9 @@
     console.log('Submitting application:', application);
   };
 
-<<<<<<< HEAD
-  const handleApplicationComplete = (applicationData: Record<string, any>) => {
-    console.log('Application completed by Riley:', applicationData);
-    // Convert Riley's collected data to LoanApplication format
-=======
   const handleApplicationComplete = (applicationData: Record<string, any>, session_id: string) => {
     console.log('Application completed by Cap-ital America:', applicationData);
     // Convert Cap-ital America's collected data to LoanApplication format
->>>>>>> 6724b33d
     setApplication(prev => ({
       ...prev,
       applicantName: applicationData.applicant_name,
@@ -58,11 +49,7 @@
       status: 'submitted',
     }));
 
-<<<<<<< HEAD
-    // Move to processing step
-=======
     // Move to processing step - the workflow will auto-progress
->>>>>>> 6724b33d
     setCurrentStep('processing');
   };
 
@@ -70,8 +57,6 @@
     setConversationProgress(percentage);
   };
 
-<<<<<<< HEAD
-=======
   // Auto-progress through workflow stages when processing starts
   // Total workflow: ~15 seconds (deliberate friction for better UX)
   useEffect(() => {
@@ -124,7 +109,6 @@
     return () => timers.forEach(clearTimeout);
   }, [currentStep]);
 
->>>>>>> 6724b33d
   if (currentStep === 'intro') {
     return (
       <Layout title="Making Loan Dreams Come True">
@@ -267,11 +251,7 @@
                     <div className="text-center">
                       <div className="text-2xl mb-2">💬</div>
                       <p className="text-gray-700 dark:text-dark-text-secondary">
-<<<<<<< HEAD
-                        Talk naturally - Riley understands conversational language
-=======
                         Talk naturally - Cap-ital America understands conversational language
->>>>>>> 6724b33d
                       </p>
                     </div>
                     <div className="text-center">
