--- conflicted
+++ resolved
@@ -77,31 +77,15 @@
   reduceMotion: boolean;
 }
 
-<<<<<<< HEAD
-// Riley Chat Interface Types
-export interface ChatMessage {
-  id: string;
-  sender: 'user' | 'riley';
-=======
 // Coordinator Chat Interface Types
 export interface ChatMessage {
   id: string;
   sender: 'user' | 'coordinator';
->>>>>>> 6724b33d
   message: string;
   timestamp: Date;
   typing?: boolean;
 }
 
-<<<<<<< HEAD
-export interface RileyResponse {
-  agent_name: string;
-  message: string;
-  action: 'collect_info' | 'ready_for_processing' | 'need_clarification';
-  collected_data: Record<string, any>;
-  next_step: string;
-  completion_percentage: number;
-=======
 export interface QuickReplyOption {
   label: string;
   value: string | number;
@@ -116,7 +100,6 @@
   next_step: string;
   completion_percentage: number;
   quick_replies?: QuickReplyOption[];
->>>>>>> 6724b33d
 }
 
 export interface ChatSession {
