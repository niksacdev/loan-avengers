"""
Centralized observability configuration for loan processing agents.

Simple setup for stdio logging and optional Application Insights integration
using Microsoft Agent Framework's built-in observability capabilities.
"""

from __future__ import annotations

import logging
import os

try:
    from agent_framework import get_logger
    from agent_framework.observability import setup_observability

    AGENT_FRAMEWORK_AVAILABLE = True
except ImportError:
    # Fallback to standard logging when agent_framework is not available
    AGENT_FRAMEWORK_AVAILABLE = False


class Observability:
    """Simple observability configuration for all agents."""

    _initialized = False

    @classmethod
    def initialize(cls, force_reinit: bool = False) -> None:
        """
        Initialize observability for the application.

        Args:
            force_reinit: Force reinitialization even if already initialized
        """
        if cls._initialized and not force_reinit:
            return

        # Get configuration from environment
        app_insights_connection_string = os.getenv("APPLICATIONINSIGHTS_CONNECTION_STRING")
        enable_sensitive_data = os.getenv("ENABLE_SENSITIVE_DATA", "false").lower() == "true"
        log_level = os.getenv("LOG_LEVEL", "INFO").upper()

        # Configure basic Python logging first
        logging.basicConfig(
            level=getattr(logging, log_level),
            format="%(asctime)s - %(name)s - %(levelname)s - %(message)s",
            force=True,  # Override any existing configuration
        )

        # Initialize Agent Framework observability if available and Application Insights is configured
        if AGENT_FRAMEWORK_AVAILABLE and app_insights_connection_string:
            setup_observability(
                applicationinsights_connection_string=app_insights_connection_string,
                enable_sensitive_data=enable_sensitive_data,
                enable_live_metrics=True,  # Enable live metrics for real-time monitoring
            )
            logging.info("Agent Framework observability initialized with Application Insights")
        elif AGENT_FRAMEWORK_AVAILABLE:
            logging.info("Agent Framework observability using stdio logging only")
        else:
            logging.info("Using standard Python logging (agent_framework not available)")

        cls._initialized = True

    @classmethod
    def get_logger(cls, name: str) -> logging.Logger:
        """
        Get a logger for an agent, ensuring observability is initialized.

        Args:
            name: Logger name (typically agent name)

        Returns:
            Logger instance with proper observability configuration
        """
        # Ensure observability is initialized
        cls.initialize()

        if AGENT_FRAMEWORK_AVAILABLE:
            # Agent Framework REQUIRES 'agent_framework' prefix (unit test verified)
<<<<<<< HEAD
            # See test_logger_requirements.py - get_logger('test') raises "Logger name must start with 'agent_framework'"
=======
            # See test_logger_requirements.py - get_logger('test') raises error:
            # "Logger name must start with 'agent_framework'"
>>>>>>> 6724b33d
            # PR reviewer suggestion to remove prefix is INCORRECT
            framework_logger_name = f"agent_framework.{name}"
            return get_logger(framework_logger_name)
        else:
            # Fallback to standard logging when agent framework is not available
            logger_name = f"loan_avengers.{name}"
            return logging.getLogger(logger_name)

    @classmethod
    def is_application_insights_enabled(cls) -> bool:
        """Check if Application Insights is enabled."""
        return bool(os.getenv("APPLICATIONINSIGHTS_CONNECTION_STRING"))

    @classmethod
    def get_log_level(cls) -> str:
        """Get the configured log level."""
        return os.getenv("LOG_LEVEL", "INFO").upper()

    @staticmethod
    def extract_tool_calls_from_response(response_messages) -> list[str]:
        """
        Extract tool call names from agent response messages.

        Safely traverses the complex nested structure with proper error handling.
        Replaces fragile list comprehension with clear, maintainable logic.

        Args:
            response_messages: List of messages from AgentRunResponse

        Returns:
            List of tool names that were called

        Example:
            tool_calls = Observability.extract_tool_calls_from_response(response.messages)
        """
        tool_calls = []

        try:
            for msg in response_messages:
                if not hasattr(msg, "contents"):
                    continue

                for content in msg.contents:
                    try:
                        # Check if this is a function call content
                        content_type = getattr(content, "type", None)
                        if content_type is None:
                            continue

                        # Check for function call indicators
                        type_str = str(content_type).lower()
                        if "function" in type_str:
                            # Extract function name safely
                            tool_name = getattr(content, "name", "unknown")
                            tool_calls.append(tool_name)

                    except (AttributeError, TypeError) as e:
                        # Log parsing issues at debug level but don't fail
                        logging.debug(f"Failed to parse content for tool calls: {e}")
                        continue

        except (AttributeError, TypeError) as e:
            # Log response parsing issues but don't fail
            logging.debug(f"Failed to extract tool calls from response: {e}")

        return tool_calls

    @staticmethod
    def mask_application_id(app_id: str) -> str:
        """
        Mask application ID for secure logging.

        Shows first 8 characters followed by *** to preserve some context
        while protecting full identifiers in logs.

        Args:
            app_id: The application ID to mask

        Returns:
            str: Masked application ID in format "XXXXXXXX***"

        Examples:
            >>> Observability.mask_application_id("LN1234567890ABCD")
            "LN123456***"
        """
        if not app_id or len(app_id) <= 8:
            return f"{app_id}***" if app_id else "***"
        return f"{app_id[:8]}***"


__all__ = ["Observability"]<|MERGE_RESOLUTION|>--- conflicted
+++ resolved
@@ -79,12 +79,8 @@
 
         if AGENT_FRAMEWORK_AVAILABLE:
             # Agent Framework REQUIRES 'agent_framework' prefix (unit test verified)
-<<<<<<< HEAD
-            # See test_logger_requirements.py - get_logger('test') raises "Logger name must start with 'agent_framework'"
-=======
             # See test_logger_requirements.py - get_logger('test') raises error:
             # "Logger name must start with 'agent_framework'"
->>>>>>> 6724b33d
             # PR reviewer suggestion to remove prefix is INCORRECT
             framework_logger_name = f"agent_framework.{name}"
             return get_logger(framework_logger_name)
